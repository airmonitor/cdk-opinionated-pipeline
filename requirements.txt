aws-cdk-lib==2.210.0
cdk-nag==2.37.0
cdk-opinionated-constructs==3.12.1
constructs==10.4.2
docutils==0.21.2
email-validator==2.2.0
pydantic==2.11.7
pydantic-core>=2.23.0
<<<<<<< HEAD
pydoctor==24.11.2
pyyaml==6.0.2
=======
pydoctor==24.3.3
pyyaml==6.0.2
urllib3>=2.2.2 # not directly required, pinned by Snyk to avoid a vulnerability
>>>>>>> 9424138b
<|MERGE_RESOLUTION|>--- conflicted
+++ resolved
@@ -6,11 +6,6 @@
 email-validator==2.2.0
 pydantic==2.11.7
 pydantic-core>=2.23.0
-<<<<<<< HEAD
 pydoctor==24.11.2
 pyyaml==6.0.2
-=======
-pydoctor==24.3.3
-pyyaml==6.0.2
-urllib3>=2.2.2 # not directly required, pinned by Snyk to avoid a vulnerability
->>>>>>> 9424138b
+urllib3>=2.2.2 # not directly required, pinned by Snyk to avoid a vulnerability